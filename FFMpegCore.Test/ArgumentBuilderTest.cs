﻿using Microsoft.VisualStudio.TestTools.UnitTesting;
using System;
using FFMpegCore.Arguments;
using FFMpegCore.Enums;

namespace FFMpegCore.Test
{
    [TestClass]
    public class ArgumentBuilderTest
    {
        private readonly string[] _concatFiles = { "1.mp4", "2.mp4", "3.mp4", "4.mp4" };


        [TestMethod]
        public void Builder_BuildString_IO_1()
        {
            var str = FFMpegArguments.FromFileInput("input.mp4").OutputToFile("output.mp4").Arguments;
            Assert.AreEqual("-i \"input.mp4\" \"output.mp4\" -y", str);
        }

        [TestMethod]
        public void Builder_BuildString_Scale()
        {
            var str = FFMpegArguments.FromFileInput("input.mp4")
                .OutputToFile("output.mp4", true, opt => opt
                    .WithVideoFilters(filterOptions => filterOptions
                        .Scale(VideoSize.Hd)))
                .Arguments;
            Assert.AreEqual("-i \"input.mp4\" -vf \"scale=-1:720\" \"output.mp4\" -y", str);
        }

        [TestMethod]
        public void Builder_BuildString_AudioCodec()
        {
            var str = FFMpegArguments.FromFileInput("input.mp4")
                .OutputToFile("output.mp4", true, opt => opt.WithAudioCodec(AudioCodec.Aac)).Arguments;
            Assert.AreEqual("-i \"input.mp4\" -c:a aac \"output.mp4\" -y", str);
        }

        [TestMethod]
        public void Builder_BuildString_AudioBitrate()
        {
            var str = FFMpegArguments.FromFileInput("input.mp4")
                .OutputToFile("output.mp4", true, opt => opt.WithAudioBitrate(AudioQuality.Normal)).Arguments;
            Assert.AreEqual("-i \"input.mp4\" -b:a 128k \"output.mp4\" -y", str);
        }

        [TestMethod]
        public void Builder_BuildString_Quiet()
        {
            var str = FFMpegArguments.FromFileInput("input.mp4").WithGlobalOptions(opt => opt.WithVerbosityLevel())
                .OutputToFile("output.mp4", false).Arguments;
            Assert.AreEqual("-hide_banner -loglevel error -i \"input.mp4\" \"output.mp4\"", str);
        }


        [TestMethod]
        public void Builder_BuildString_AudioCodec_Fluent()
        {
            var str = FFMpegArguments.FromFileInput("input.mp4").OutputToFile("output.mp4", false,
                opt => opt.WithAudioCodec(AudioCodec.Aac).WithAudioBitrate(128)).Arguments;
            Assert.AreEqual("-i \"input.mp4\" -c:a aac -b:a 128k \"output.mp4\"", str);
        }

        [TestMethod]
        public void Builder_BuildString_BitStream()
        {
            var str = FFMpegArguments.FromFileInput("input.mp4").OutputToFile("output.mp4", false,
                opt => opt.WithBitStreamFilter(Channel.Audio, Filter.H264_Mp4ToAnnexB)).Arguments;
            Assert.AreEqual("-i \"input.mp4\" -bsf:a h264_mp4toannexb \"output.mp4\"", str);
        }

        [TestMethod]
        public void Builder_BuildString_HardwareAcceleration_Auto()
        {
            var str = FFMpegArguments.FromFileInput("input.mp4")
                .OutputToFile("output.mp4", false, opt => opt.WithHardwareAcceleration()).Arguments;
            Assert.AreEqual("-i \"input.mp4\" -hwaccel \"output.mp4\"", str);
        }

        [TestMethod]
        public void Builder_BuildString_HardwareAcceleration_Specific()
        {
            var str = FFMpegArguments.FromFileInput("input.mp4").OutputToFile("output.mp4", false,
                opt => opt.WithHardwareAcceleration(HardwareAccelerationDevice.CUVID)).Arguments;
            Assert.AreEqual("-i \"input.mp4\" -hwaccel cuvid \"output.mp4\"", str);
        }

        [TestMethod]
        public void Builder_BuildString_Concat()
        {
            var str = FFMpegArguments.FromConcatInput(_concatFiles).OutputToFile("output.mp4", false).Arguments;
            Assert.AreEqual("-i \"concat:1.mp4|2.mp4|3.mp4|4.mp4\" \"output.mp4\"", str);
        }

        [TestMethod]
        public void Builder_BuildString_Copy_Audio()
        {
            var str = FFMpegArguments.FromFileInput("input.mp4")
                .OutputToFile("output.mp4", false, opt => opt.CopyChannel(Channel.Audio)).Arguments;
            Assert.AreEqual("-i \"input.mp4\" -c:a copy \"output.mp4\"", str);
        }

        [TestMethod]
        public void Builder_BuildString_Copy_Video()
        {
            var str = FFMpegArguments.FromFileInput("input.mp4")
                .OutputToFile("output.mp4", false, opt => opt.CopyChannel(Channel.Video)).Arguments;
            Assert.AreEqual("-i \"input.mp4\" -c:v copy \"output.mp4\"", str);
        }

        [TestMethod]
        public void Builder_BuildString_Copy_Both()
        {
            var str = FFMpegArguments.FromFileInput("input.mp4")
                .OutputToFile("output.mp4", false, opt => opt.CopyChannel()).Arguments;
            Assert.AreEqual("-i \"input.mp4\" -c copy \"output.mp4\"", str);
        }

        [TestMethod]
        public void Builder_BuildString_DisableChannel_Audio()
        {
            var str = FFMpegArguments.FromFileInput("input.mp4")
                .OutputToFile("output.mp4", false, opt => opt.DisableChannel(Channel.Audio)).Arguments;
            Assert.AreEqual("-i \"input.mp4\" -an \"output.mp4\"", str);
        }

        [TestMethod]
        public void Builder_BuildString_DisableChannel_Video()
        {
            var str = FFMpegArguments.FromFileInput("input.mp4")
                .OutputToFile("output.mp4", false, opt => opt.DisableChannel(Channel.Video)).Arguments;
            Assert.AreEqual("-i \"input.mp4\" -vn \"output.mp4\"", str);
        }

        [TestMethod]
        public void Builder_BuildString_AudioSamplingRate_Default()
        {
            var str = FFMpegArguments.FromFileInput("input.mp4")
                .OutputToFile("output.mp4", false, opt => opt.WithAudioSamplingRate()).Arguments;
            Assert.AreEqual("-i \"input.mp4\" -ar 48000 \"output.mp4\"", str);
        }

        [TestMethod]
        public void Builder_BuildString_AudioSamplingRate()
        {
            var str = FFMpegArguments.FromFileInput("input.mp4")
                .OutputToFile("output.mp4", false, opt => opt.WithAudioSamplingRate(44000)).Arguments;
            Assert.AreEqual("-i \"input.mp4\" -ar 44000 \"output.mp4\"", str);
        }

        [TestMethod]
        public void Builder_BuildString_VariableBitrate()
        {
            var str = FFMpegArguments.FromFileInput("input.mp4")
                .OutputToFile("output.mp4", false, opt => opt.WithVariableBitrate(5)).Arguments;
            Assert.AreEqual("-i \"input.mp4\" -vbr 5 \"output.mp4\"", str);
        }

        [TestMethod]
        public void Builder_BuildString_Faststart()
        {
            var str = FFMpegArguments.FromFileInput("input.mp4")
                .OutputToFile("output.mp4", false, opt => opt.WithFastStart()).Arguments;
            Assert.AreEqual("-i \"input.mp4\" -movflags faststart \"output.mp4\"", str);
        }

        [TestMethod]
        public void Builder_BuildString_Overwrite()
        {
            var str = FFMpegArguments.FromFileInput("input.mp4")
                .OutputToFile("output.mp4", false, opt => opt.OverwriteExisting()).Arguments;
            Assert.AreEqual("-i \"input.mp4\" -y \"output.mp4\"", str);
        }

        [TestMethod]
        public void Builder_BuildString_RemoveMetadata()
        {
            var str = FFMpegArguments.FromFileInput("input.mp4")
                .OutputToFile("output.mp4", false, opt => opt.WithoutMetadata()).Arguments;
            Assert.AreEqual("-i \"input.mp4\" -map_metadata -1 \"output.mp4\"", str);
        }

        [TestMethod]
        public void Builder_BuildString_Transpose()
        {
            var str = FFMpegArguments.FromFileInput("input.mp4")
                .OutputToFile("output.mp4", false, opt => opt
                    .WithVideoFilters(filterOptions => filterOptions
                        .Transpose(Transposition.CounterClockwise90)))
                .Arguments;
            Assert.AreEqual("-i \"input.mp4\" -vf \"transpose=2\" \"output.mp4\"", str);
        }

        [TestMethod]
        public void Builder_BuildString_TransposeScale()
        {
            var str = FFMpegArguments.FromFileInput("input.mp4")
                .OutputToFile("output.mp4", false, opt => opt
                    .WithVideoFilters(filterOptions => filterOptions
                        .Transpose(Transposition.CounterClockwise90)
                        .Scale(200, 300)))
                .Arguments;
            Assert.AreEqual("-i \"input.mp4\" -vf \"transpose=2, scale=200:300\" \"output.mp4\"", str);
        }

        [TestMethod]
        public void Builder_BuildString_ForceFormat()
        {
            var str = FFMpegArguments.FromFileInput("input.mp4", false, opt => opt.ForceFormat(VideoType.Mp4))
                .OutputToFile("output.mp4", false, opt => opt.ForceFormat(VideoType.Mp4)).Arguments;
            Assert.AreEqual("-f mp4 -i \"input.mp4\" -f mp4 \"output.mp4\"", str);
        }

        [TestMethod]
        public void Builder_BuildString_FrameOutputCount()
        {
            var str = FFMpegArguments.FromFileInput("input.mp4")
                .OutputToFile("output.mp4", false, opt => opt.WithFrameOutputCount(50)).Arguments;
            Assert.AreEqual("-i \"input.mp4\" -vframes 50 \"output.mp4\"", str);
        }

        [TestMethod]
        public void Builder_BuildString_FrameRate()
        {
            var str = FFMpegArguments.FromFileInput("input.mp4")
                .OutputToFile("output.mp4", false, opt => opt.WithFramerate(50)).Arguments;
            Assert.AreEqual("-i \"input.mp4\" -r 50 \"output.mp4\"", str);
        }

        [TestMethod]
        public void Builder_BuildString_Loop()
        {
            var str = FFMpegArguments.FromFileInput("input.mp4").OutputToFile("output.mp4", false, opt => opt.Loop(50))
                .Arguments;
            Assert.AreEqual("-i \"input.mp4\" -loop 50 \"output.mp4\"", str);
        }

        [TestMethod]
        public void Builder_BuildString_Seek()
        {
<<<<<<< HEAD
            var str = FFMpegArguments.FromFileInput("input.mp4", false, opt => opt.Seek(TimeSpan.FromSeconds(10))).OutputToFile("output.mp4", false, opt => opt.Seek(TimeSpan.FromSeconds(10))).Arguments;
            Assert.AreEqual("-ss 00:00:10.000 -i \"input.mp4\" -ss 00:00:10.000 \"output.mp4\"", str);
=======
            var str = FFMpegArguments.FromFileInput("input.mp4", false, opt => opt.Seek(TimeSpan.FromSeconds(10)))
                .OutputToFile("output.mp4", false, opt => opt.Seek(TimeSpan.FromSeconds(10))).Arguments;
            Assert.AreEqual("-ss 00:00:10 -i \"input.mp4\" -ss 00:00:10 \"output.mp4\"", str);
>>>>>>> 8a314f02
        }

        [TestMethod]
        public void Builder_BuildString_Shortest()
        {
            var str = FFMpegArguments.FromFileInput("input.mp4")
                .OutputToFile("output.mp4", false, opt => opt.UsingShortest()).Arguments;
            Assert.AreEqual("-i \"input.mp4\" -shortest \"output.mp4\"", str);
        }

        [TestMethod]
        public void Builder_BuildString_Size()
        {
            var str = FFMpegArguments.FromFileInput("input.mp4")
                .OutputToFile("output.mp4", false, opt => opt.Resize(1920, 1080)).Arguments;
            Assert.AreEqual("-i \"input.mp4\" -s 1920x1080 \"output.mp4\"", str);
        }

        [TestMethod]
        public void Builder_BuildString_Speed()
        {
            var str = FFMpegArguments.FromFileInput("input.mp4")
                .OutputToFile("output.mp4", false, opt => opt.WithSpeedPreset(Speed.Fast)).Arguments;
            Assert.AreEqual("-i \"input.mp4\" -preset fast \"output.mp4\"", str);
        }

        [TestMethod]
        public void Builder_BuildString_DrawtextFilter()
        {
            var str = FFMpegArguments
                .FromFileInput("input.mp4")
                .OutputToFile("output.mp4", false, opt => opt
                    .WithVideoFilters(filterOptions => filterOptions
                        .DrawText(DrawTextOptions
                            .Create("Stack Overflow", "/path/to/font.ttf")
                            .WithParameter("fontcolor", "white")
                            .WithParameter("fontsize", "24")
                            .WithParameter("box", "1")
                            .WithParameter("boxcolor", "black@0.5")
                            .WithParameter("boxborderw", "5")
                            .WithParameter("x", "(w-text_w)/2")
                            .WithParameter("y", "(h-text_h)/2"))))
                .Arguments;

            Assert.AreEqual(
                "-i \"input.mp4\" -vf \"drawtext=text='Stack Overflow':fontfile=/path/to/font.ttf:fontcolor=white:fontsize=24:box=1:boxcolor=black@0.5:boxborderw=5:x=(w-text_w)/2:y=(h-text_h)/2\" \"output.mp4\"",
                str);
        }

        [TestMethod]
        public void Builder_BuildString_DrawtextFilter_Alt()
        {
            var str = FFMpegArguments
                .FromFileInput("input.mp4")
                .OutputToFile("output.mp4", false, opt => opt
                    .WithVideoFilters(filterOptions => filterOptions
                        .DrawText(DrawTextOptions
                            .Create("Stack Overflow", "/path/to/font.ttf", ("fontcolor", "white"), ("fontsize", "24")))))
                .Arguments;

            Assert.AreEqual(
                "-i \"input.mp4\" -vf \"drawtext=text='Stack Overflow':fontfile=/path/to/font.ttf:fontcolor=white:fontsize=24\" \"output.mp4\"",
                str);
        }

        [TestMethod]
        public void Builder_BuildString_StartNumber()
        {
            var str = FFMpegArguments.FromFileInput("input.mp4")
                .OutputToFile("output.mp4", false, opt => opt.WithStartNumber(50)).Arguments;
            Assert.AreEqual("-i \"input.mp4\" -start_number 50 \"output.mp4\"", str);
        }

        [TestMethod]
        public void Builder_BuildString_Threads_1()
        {
            var str = FFMpegArguments.FromFileInput("input.mp4")
                .OutputToFile("output.mp4", false, opt => opt.UsingThreads(50)).Arguments;
            Assert.AreEqual("-i \"input.mp4\" -threads 50 \"output.mp4\"", str);
        }

        [TestMethod]
        public void Builder_BuildString_Threads_2()
        {
            var str = FFMpegArguments.FromFileInput("input.mp4")
                .OutputToFile("output.mp4", false, opt => opt.UsingMultithreading(true)).Arguments;
            Assert.AreEqual($"-i \"input.mp4\" -threads {Environment.ProcessorCount} \"output.mp4\"", str);
        }

        [TestMethod]
        public void Builder_BuildString_Codec()
        {
            var str = FFMpegArguments.FromFileInput("input.mp4")
                .OutputToFile("output.mp4", false, opt => opt.WithVideoCodec(VideoCodec.LibX264)).Arguments;
            Assert.AreEqual("-i \"input.mp4\" -c:v libx264 \"output.mp4\"", str);
        }

        [TestMethod]
        public void Builder_BuildString_Codec_Override()
        {
            var str = FFMpegArguments.FromFileInput("input.mp4").OutputToFile("output.mp4", true,
                opt => opt.WithVideoCodec(VideoCodec.LibX264).ForcePixelFormat("yuv420p")).Arguments;
            Assert.AreEqual("-i \"input.mp4\" -c:v libx264 -pix_fmt yuv420p \"output.mp4\" -y", str);
        }


        [TestMethod]
        public void Builder_BuildString_Duration()
        {
            var str = FFMpegArguments.FromFileInput("input.mp4")
                .OutputToFile("output.mp4", false, opt => opt.WithDuration(TimeSpan.FromSeconds(20))).Arguments;
            Assert.AreEqual("-i \"input.mp4\" -t 00:00:20 \"output.mp4\"", str);
        }

        [TestMethod]
        public void Builder_BuildString_Raw()
        {
            var str = FFMpegArguments.FromFileInput("input.mp4", false, opt => opt.WithCustomArgument(null!))
                .OutputToFile("output.mp4", false, opt => opt.WithCustomArgument(null!)).Arguments;
            Assert.AreEqual(" -i \"input.mp4\"  \"output.mp4\"", str);

            str = FFMpegArguments.FromFileInput("input.mp4")
                .OutputToFile("output.mp4", false, opt => opt.WithCustomArgument("-acodec copy")).Arguments;
            Assert.AreEqual("-i \"input.mp4\" -acodec copy \"output.mp4\"", str);
        }


        [TestMethod]
        public void Builder_BuildString_ForcePixelFormat()
        {
            var str = FFMpegArguments.FromFileInput("input.mp4")
                .OutputToFile("output.mp4", false, opt => opt.ForcePixelFormat("yuv444p")).Arguments;
            Assert.AreEqual("-i \"input.mp4\" -pix_fmt yuv444p \"output.mp4\"", str);
        }
    }
}<|MERGE_RESOLUTION|>--- conflicted
+++ resolved
@@ -239,14 +239,8 @@
         [TestMethod]
         public void Builder_BuildString_Seek()
         {
-<<<<<<< HEAD
             var str = FFMpegArguments.FromFileInput("input.mp4", false, opt => opt.Seek(TimeSpan.FromSeconds(10))).OutputToFile("output.mp4", false, opt => opt.Seek(TimeSpan.FromSeconds(10))).Arguments;
             Assert.AreEqual("-ss 00:00:10.000 -i \"input.mp4\" -ss 00:00:10.000 \"output.mp4\"", str);
-=======
-            var str = FFMpegArguments.FromFileInput("input.mp4", false, opt => opt.Seek(TimeSpan.FromSeconds(10)))
-                .OutputToFile("output.mp4", false, opt => opt.Seek(TimeSpan.FromSeconds(10))).Arguments;
-            Assert.AreEqual("-ss 00:00:10 -i \"input.mp4\" -ss 00:00:10 \"output.mp4\"", str);
->>>>>>> 8a314f02
         }
 
         [TestMethod]
