﻿using FFMpegCore.Enums;
using FFMpegCore.FFMPEG.Argument;
using FFMpegCore.FFMPEG.Enums;
using FFMpegCore.FFMPEG.Exceptions;
using FFMpegCore.Helpers;
using System;
using System.Collections.Generic;
using System.Diagnostics;
using System.Drawing;
using System.Drawing.Imaging;
using System.Globalization;
using System.IO;
using System.Linq;
using System.Text;
using System.Text.RegularExpressions;
using System.Threading.Tasks;
using Instances;

namespace FFMpegCore.FFMPEG
{
    public delegate void ConversionHandler(double percentage);

    public class FFMpeg
    {
        IArgumentBuilder ArgumentBuilder { get; set; } = new FFArgumentBuilder();

        /// <summary>
        ///     Intializes the FFMPEG encoder.
        /// </summary>
        public FFMpeg() : base()
        {
            FFMpegHelper.RootExceptionCheck(FFMpegOptions.Options.RootDirectory);
            _ffmpegPath = FFMpegOptions.Options.FFmpegBinary;
        }

        /// <summary>
        /// Returns the percentage of the current conversion progress.
        /// </summary>
        public event ConversionHandler OnProgress;

        /// <summary>
        ///     Saves a 'png' thumbnail from the input video.
        /// </summary>
        /// <param name="source">Source video file.</param>
        /// <param name="output">Output video file</param>
        /// <param name="captureTime">Seek position where the thumbnail should be taken.</param>
        /// <param name="size">Thumbnail size. If width or height equal 0, the other will be computed automatically.</param>
        /// <param name="persistSnapshotOnFileSystem">By default, it deletes the created image on disk. If set to true, it won't delete the image</param>
        /// <returns>Bitmap with the requested snapshot.</returns>
        public Bitmap Snapshot(VideoInfo source, FileInfo output, Size? size = null, TimeSpan? captureTime = null,
            bool persistSnapshotOnFileSystem = false)
        {
            if (captureTime == null)
                captureTime = TimeSpan.FromSeconds(source.Duration.TotalSeconds / 3);

            if (output.Extension.ToLower() != FileExtension.Png)
                output = new FileInfo(output.FullName.Replace(output.Extension, FileExtension.Png));

            if (size == null || (size.Value.Height == 0 && size.Value.Width == 0))
            {
                size = new Size(source.Width, source.Height);
            }

            if (size.Value.Width != size.Value.Height)
            {
                if (size.Value.Width == 0)
                {
                    var ratio = source.Width / (double)size.Value.Width;

                    size = new Size((int)(source.Width * ratio), (int)(source.Height * ratio));
                }

                if (size.Value.Height == 0)
                {
                    var ratio = source.Height / (double)size.Value.Height;

                    size = new Size((int)(source.Width * ratio), (int)(source.Height * ratio));
                }
            }

            FFMpegHelper.ConversionExceptionCheck(source.ToFileInfo(), output);
            var container = new ArgumentContainer(
                new InputArgument(source),
                new VideoCodecArgument(VideoCodec.Png),
                new FrameOutputCountArgument(1),
                new SeekArgument(captureTime),
                new SizeArgument(size),
                new OutputArgument(output)
            );

            if (!RunProcess(container, output, false))
            {
                throw new OperationCanceledException("Could not take snapshot!");
            }

            output.Refresh();

            Bitmap result;
            using (var bmp = (Bitmap)Image.FromFile(output.FullName))
            {
                using var ms = new MemoryStream();
                bmp.Save(ms, ImageFormat.Png);
                result = new Bitmap(ms);
            }

            if (output.Exists && !persistSnapshotOnFileSystem)
            {
                output.Delete();
            }

            return result;
        }

        /// <summary>
        /// Convert a video do a different format.
        /// </summary>
        /// <param name="source">Input video source.</param>
        /// <param name="output">Output information.</param>
        /// <param name="type">Target conversion video type.</param>
        /// <param name="speed">Conversion target speed/quality (faster speed = lower quality).</param>
        /// <param name="size">Video size.</param>
        /// <param name="audioQuality">Conversion target audio quality.</param>
        /// <param name="multithreaded">Is encoding multithreaded.</param>
        /// <returns>Output video information.</returns>
        public VideoInfo Convert(
            VideoInfo source,
            FileInfo output,
            VideoType type = VideoType.Mp4,
            Speed speed = Speed.SuperFast,
            VideoSize size = VideoSize.Original,
            AudioQuality audioQuality = AudioQuality.Normal,
            bool multithreaded = false)
        {
            FFMpegHelper.ConversionExceptionCheck(source.ToFileInfo(), output);
            FFMpegHelper.ExtensionExceptionCheck(output, FileExtension.ForType(type));
            FFMpegHelper.ConversionSizeExceptionCheck(source);

            var scale = VideoSize.Original == size ? 1 : (double)source.Height / (int)size;
            var outputSize = new Size((int)(source.Width / scale), (int)(source.Height / scale));

            if (outputSize.Width % 2 != 0)
                outputSize.Width += 1;

            return type switch
            {
                VideoType.Mp4 => Convert(new ArgumentContainer(
                    new InputArgument(source),
                    new ThreadsArgument(multithreaded),
                    new ScaleArgument(outputSize),
                    new VideoCodecArgument(VideoCodec.LibX264, 2400),
                    new SpeedArgument(speed),
                    new AudioCodecArgument(AudioCodec.Aac, audioQuality),
                    new OutputArgument(output))),
                VideoType.Ogv => Convert(new ArgumentContainer(
                    new InputArgument(source),
                    new ThreadsArgument(multithreaded),
                    new ScaleArgument(outputSize),
                    new VideoCodecArgument(VideoCodec.LibTheora, 2400),
                    new SpeedArgument(speed),
                    new AudioCodecArgument(AudioCodec.LibVorbis, audioQuality),
                    new OutputArgument(output))),
                VideoType.Ts => Convert(new ArgumentContainer(
                    new InputArgument(source),
                    new CopyArgument(),
                    new BitStreamFilterArgument(Channel.Video, Filter.H264_Mp4ToAnnexB),
                    new ForceFormatArgument(VideoCodec.MpegTs),
                    new OutputArgument(output))),
                VideoType.WebM => Convert(new ArgumentContainer(
                    new InputArgument(source),
                    new ThreadsArgument(multithreaded),
                    new ScaleArgument(outputSize),
                    new VideoCodecArgument(VideoCodec.LibVpx, 2400),
                    new SpeedArgument(speed),
                    new AudioCodecArgument(AudioCodec.LibVorbis, audioQuality),
                    new OutputArgument(output))),
                _ => throw new ArgumentOutOfRangeException(nameof(type))
            };
        }

        /// <summary>
        ///     Adds a poster image to an audio file.
        /// </summary>
        /// <param name="image">Source image file.</param>
        /// <param name="audio">Source audio file.</param>
        /// <param name="output">Output video file.</param>
        /// <returns></returns>
        public VideoInfo PosterWithAudio(FileInfo image, FileInfo audio, FileInfo output)
        {
            FFMpegHelper.InputsExistExceptionCheck(image, audio);
            FFMpegHelper.ExtensionExceptionCheck(output, FileExtension.Mp4);
            FFMpegHelper.ConversionSizeExceptionCheck(Image.FromFile(image.FullName));

            var container = new ArgumentContainer(
                new InputArgument(image.FullName, audio.FullName),
                new LoopArgument(1),
                new VideoCodecArgument(VideoCodec.LibX264, 2400),
                new AudioCodecArgument(AudioCodec.Aac, AudioQuality.Normal),
                new ShortestArgument(true),
                new OutputArgument(output)
            );
            if (!RunProcess(container, output, false))
            {
                throw new FFMpegException(FFMpegExceptionType.Operation,
                    "An error occured while adding the audio file to the image.");
            }

            return new VideoInfo(output);
        }

        /// <summary>
        ///     Joins a list of video files.
        /// </summary>
        /// <param name="output">Output video file.</param>
        /// <param name="videos">List of vides that need to be joined together.</param>
        /// <returns>Output video information.</returns>
        public VideoInfo Join(FileInfo output, params VideoInfo[] videos)
        {
            FFMpegHelper.OutputExistsExceptionCheck(output);
            FFMpegHelper.InputsExistExceptionCheck(videos.Select(video => video.ToFileInfo()).ToArray());

            var temporaryVideoParts = videos.Select(video =>
            {
                FFMpegHelper.ConversionSizeExceptionCheck(video);
                var destinationPath = video.FullName.Replace(video.Extension, FileExtension.Ts);
                Convert(video, new FileInfo(destinationPath), VideoType.Ts);
                return destinationPath;
            }).ToList();

            try
            {
                return Convert(new ArgumentContainer(
                    new ConcatArgument(temporaryVideoParts),
                    new CopyArgument(),
                    new BitStreamFilterArgument(Channel.Audio, Filter.Aac_AdtstoAsc),
                    new OutputArgument(output)
                ));
            }
            finally
            {
                Cleanup(temporaryVideoParts);
            }
        }

        /// <summary>
        /// Converts an image sequence to a video.
        /// </summary>
        /// <param name="output">Output video file.</param>
        /// <param name="frameRate">FPS</param>
        /// <param name="images">Image sequence collection</param>
        /// <returns>Output video information.</returns>
        public VideoInfo JoinImageSequence(FileInfo output, double frameRate = 30, params ImageInfo[] images)
        {
            var temporaryImageFiles = images.Select((image, index) =>
            {
                FFMpegHelper.ConversionSizeExceptionCheck(Image.FromFile(image.FullName));
                var destinationPath =
                    image.FullName.Replace(image.Name, $"{index.ToString().PadLeft(9, '0')}{image.Extension}");
                File.Copy(image.FullName, destinationPath);

                return destinationPath;
            }).ToList();

            var firstImage = images.First();

            var container = new ArgumentContainer(
                new FrameRateArgument(frameRate),
                new SizeArgument(firstImage.Width, firstImage.Height),
                new StartNumberArgument(0),
                new InputArgument($"{firstImage.Directory}{Path.DirectorySeparatorChar}%09d.png"),
                new FrameOutputCountArgument(images.Length),
                new VideoCodecArgument(VideoCodec.LibX264),
                new OutputArgument(output)
            );

            try
            {
                if (!RunProcess(container, output, false))
                {
                    throw new FFMpegException(FFMpegExceptionType.Operation,
                        "Could not join the provided image sequence.");
                }

                return new VideoInfo(output);
            }
            finally
            {
                Cleanup(temporaryImageFiles);
            }
        }

        /// <summary>
        ///     Records M3U8 streams to the specified output.
        /// </summary>
        /// <param name="uri">URI to pointing towards stream.</param>
        /// <param name="output">Output file</param>
        /// <returns>Success state.</returns>
        public VideoInfo SaveM3U8Stream(Uri uri, FileInfo output)
        {
            FFMpegHelper.ExtensionExceptionCheck(output, FileExtension.Mp4);

            if (uri.Scheme == "http" || uri.Scheme == "https")
            {
                return Convert(new ArgumentContainer(
                    new InputArgument(uri),
                    new OutputArgument(output)
                ));
            }

            throw new ArgumentException($"Uri: {uri.AbsoluteUri}, does not point to a valid http(s) stream.");
        }

        /// <summary>
        ///     Strips a video file of audio.
        /// </summary>
        /// <param name="source">Source video file.</param>
        /// <param name="output">Output video file.</param>
        /// <returns></returns>
        public VideoInfo Mute(VideoInfo source, FileInfo output)
        {
            FFMpegHelper.ConversionExceptionCheck(source.ToFileInfo(), output);
            FFMpegHelper.ConversionSizeExceptionCheck(source);
            FFMpegHelper.ExtensionExceptionCheck(output, source.Extension);

            return Convert(new ArgumentContainer(
                new InputArgument(source),
                new CopyArgument(Channel.Video),
                new DisableChannelArgument(Channel.Audio),
                new OutputArgument(output)
            ));
        }

        /// <summary>
        ///     Saves audio from a specific video file to disk.
        /// </summary>
        /// <param name="source">Source video file.</param>
        /// <param name="output">Output audio file.</param>
        /// <returns>Success state.</returns>
        public FileInfo ExtractAudio(VideoInfo source, FileInfo output)
        {
            FFMpegHelper.ConversionExceptionCheck(source.ToFileInfo(), output);
            FFMpegHelper.ExtensionExceptionCheck(output, FileExtension.Mp3);

            var container = new ArgumentContainer(
                new InputArgument(source),
                new DisableChannelArgument(Channel.Video),
                new OutputArgument(output)
            );

            if (!RunProcess(container, output, false))
            {
                throw new FFMpegException(FFMpegExceptionType.Operation,
                    "Could not extract the audio from the requested video.");
            }

            output.Refresh();

            return output;
        }

        /// <summary>
        ///     Adds audio to a video file.
        /// </summary>
        /// <param name="source">Source video file.</param>
        /// <param name="audio">Source audio file.</param>
        /// <param name="output">Output video file.</param>
        /// <param name="stopAtShortest">Indicates if the encoding should stop at the shortest input file.</param>
        /// <returns>Success state</returns>
        public VideoInfo ReplaceAudio(VideoInfo source, FileInfo audio, FileInfo output, bool stopAtShortest = false)
        {
            FFMpegHelper.ConversionExceptionCheck(source.ToFileInfo(), output);
            FFMpegHelper.InputsExistExceptionCheck(audio);
            FFMpegHelper.ConversionSizeExceptionCheck(source);
            FFMpegHelper.ExtensionExceptionCheck(output, source.Extension);

            return Convert(new ArgumentContainer(
                new InputArgument(source.FullName, audio.FullName),
                new CopyArgument(),
                new AudioCodecArgument(AudioCodec.Aac, AudioQuality.Hd),
                new ShortestArgument(stopAtShortest),
                new OutputArgument(output)
            ));
        }
<<<<<<< HEAD

        public VideoInfo Convert(ArgumentContainer arguments)
=======
        
        public VideoInfo Convert(ArgumentContainer arguments, bool skipExistsCheck = false)
>>>>>>> bc76d830
        {
            var (sources, output) = GetInputOutput(arguments);
            if (sources != null)
                _totalTime = TimeSpan.FromSeconds(sources.Sum(source => source.Duration.TotalSeconds));

            if (!RunProcess(arguments, output, skipExistsCheck))
                throw new FFMpegException(FFMpegExceptionType.Conversion, "Could not process file without error");

            _totalTime = TimeSpan.MinValue;
            return new VideoInfo(output);
        }
        public async Task<VideoInfo> ConvertAsync(ArgumentContainer arguments, bool skipExistsCheck = false)
        {
            var (sources, output) = GetInputOutput(arguments);
            if (sources != null)
                _totalTime = TimeSpan.FromSeconds(sources.Sum(source => source.Duration.TotalSeconds));

            if (!await RunProcessAsync(arguments, output, skipExistsCheck))
                throw new FFMpegException(FFMpegExceptionType.Conversion, "Could not process file without error");

            _totalTime = TimeSpan.MinValue;
            return new VideoInfo(output);
        }

        private static (VideoInfo[] Input, FileInfo Output) GetInputOutput(ArgumentContainer arguments)
        {
            var output = ((OutputArgument)arguments[typeof(OutputArgument)]).GetAsFileInfo();
            VideoInfo[] sources;
            if (arguments.TryGetArgument<InputArgument>(out var input))
                sources = input.GetAsVideoInfo();
            else if (arguments.TryGetArgument<ConcatArgument>(out var concat))
                sources = concat.GetAsVideoInfo();
            else if (arguments.TryGetArgument<InputPipeArgument>(out var pipe))
                sources = null;
            else
                throw new FFMpegException(FFMpegExceptionType.Operation, "No input or concat argument found");
            return (sources, output);
        }

        /// <summary>
        ///     Returns true if the associated process is still alive/running.
        /// </summary>
        public bool IsWorking => _instance.Started;

        /// <summary>
        ///     Stops any current job that FFMpeg is running.
        /// </summary>
        public void Stop()
        {
            if (IsWorking)
            {
                _instance.SendInput("q").Wait();
            }
        }

        #region Private Members & Methods

        private readonly string _ffmpegPath;
        private TimeSpan _totalTime;

        private bool RunProcess(ArgumentContainer container, FileInfo output, bool skipExistsCheck)
        {
            _instance?.Dispose();
            var arguments = ArgumentBuilder.BuildArguments(container);
<<<<<<< HEAD
            var exitCode = -1;

            if (container.TryGetArgument<InputPipeArgument>(out var inputPipeArgument))
            {
                inputPipeArgument.OpenPipe();
            }

            try
            {
                _instance = new Instance(_ffmpegPath, arguments);
                _instance.DataReceived += OutputData;

                if (inputPipeArgument != null)
                {
                    try
                    {
                        var task = _instance.FinishedRunning();
                        inputPipeArgument.FlushPipe();
                        inputPipeArgument.ClosePipe();
                        task.Wait();
                        exitCode = task.Result;
                    }
                    catch (Exception ex)
                    {
                        throw new FFMpegException(FFMpegExceptionType.Process, string.Join("\n", _instance.ErrorData), ex);
                    }
                }
                else
                {
                    exitCode = _instance.BlockUntilFinished();
                }

                if (!File.Exists(output.FullName) || new FileInfo(output.FullName).Length == 0)
                    throw new FFMpegException(FFMpegExceptionType.Process, string.Join("\n", _instance.ErrorData));

                return exitCode == 0;
            }
            finally 
            {
                if (inputPipeArgument != null)
                    inputPipeArgument.ClosePipe();
            }
=======
            
            _instance = new Instance(_ffmpegPath, arguments);
            _instance.DataReceived += OutputData;
            var exitCode = _instance.BlockUntilFinished();
            
            if (!skipExistsCheck && (!File.Exists(output.FullName) || new FileInfo(output.FullName).Length == 0))
                throw new FFMpegException(FFMpegExceptionType.Process, string.Join("\n", _instance.ErrorData));

            return exitCode == 0;
>>>>>>> bc76d830
        }
        private async Task<bool> RunProcessAsync(ArgumentContainer container, FileInfo output, bool skipExistsCheck)
        {
            _instance?.Dispose();
            var arguments = ArgumentBuilder.BuildArguments(container);
<<<<<<< HEAD
            int exitCode = -1;
            if (container.TryGetArgument<InputPipeArgument>(out var inputPipeArgument))
            {
                inputPipeArgument.OpenPipe();
            }
            try
            {

                _instance = new Instance(_ffmpegPath, arguments);
                _instance.DataReceived += OutputData;

                if (inputPipeArgument != null)
                {
                    var task = _instance.FinishedRunning();
                    inputPipeArgument.FlushPipe();
                    inputPipeArgument.ClosePipe();

                    exitCode = await task;
                }
                else
                {
                    exitCode = await _instance.FinishedRunning();
                }

                if (!File.Exists(output.FullName) || new FileInfo(output.FullName).Length == 0)
                    throw new FFMpegException(FFMpegExceptionType.Process, string.Join("\n", _instance.ErrorData));

                return exitCode == 0;
            }
            finally
            {
                if (inputPipeArgument != null)
                {
                    inputPipeArgument.ClosePipe();
                }
            }
=======
            
            _instance = new Instance(_ffmpegPath, arguments);
            _instance.DataReceived += OutputData;
            var exitCode = await _instance.FinishedRunning();
            
            if (!skipExistsCheck && (!File.Exists(output.FullName) || new FileInfo(output.FullName).Length == 0))
                throw new FFMpegException(FFMpegExceptionType.Process, string.Join("\n", _instance.ErrorData));

            return exitCode == 0;
>>>>>>> bc76d830
        }

        private void Cleanup(IEnumerable<string> pathList)
        {
            foreach (var path in pathList)
            {
                if (File.Exists(path))
                {
                    File.Delete(path);
                }
            }
        }

        private static readonly Regex ProgressRegex = new Regex(@"time=(\d\d:\d\d:\d\d.\d\d?)", RegexOptions.Compiled);
        private Instance _instance;

        private void OutputData(object sender, (DataType Type, string Data) msg)
        {
#if DEBUG
            Trace.WriteLine(msg.Data);
#endif
            if (OnProgress == null) return;

            var match = ProgressRegex.Match(msg.Data);
            if (!match.Success) return;

            var processed = TimeSpan.Parse(match.Groups[1].Value, CultureInfo.InvariantCulture);
            var percentage = Math.Round(processed.TotalSeconds / _totalTime.TotalSeconds * 100, 2);
            OnProgress(percentage);
        }

        #endregion
    }
}<|MERGE_RESOLUTION|>--- conflicted
+++ resolved
@@ -380,13 +380,8 @@
                 new OutputArgument(output)
             ));
         }
-<<<<<<< HEAD
-
-        public VideoInfo Convert(ArgumentContainer arguments)
-=======
-        
+
         public VideoInfo Convert(ArgumentContainer arguments, bool skipExistsCheck = false)
->>>>>>> bc76d830
         {
             var (sources, output) = GetInputOutput(arguments);
             if (sources != null)
@@ -451,7 +446,6 @@
         {
             _instance?.Dispose();
             var arguments = ArgumentBuilder.BuildArguments(container);
-<<<<<<< HEAD
             var exitCode = -1;
 
             if (container.TryGetArgument<InputPipeArgument>(out var inputPipeArgument))
@@ -484,33 +478,22 @@
                     exitCode = _instance.BlockUntilFinished();
                 }
 
-                if (!File.Exists(output.FullName) || new FileInfo(output.FullName).Length == 0)
+                if (!skipExistsCheck && (!File.Exists(output.FullName) || new FileInfo(output.FullName).Length == 0))
                     throw new FFMpegException(FFMpegExceptionType.Process, string.Join("\n", _instance.ErrorData));
 
                 return exitCode == 0;
             }
-            finally 
+            finally
             {
                 if (inputPipeArgument != null)
                     inputPipeArgument.ClosePipe();
             }
-=======
-            
-            _instance = new Instance(_ffmpegPath, arguments);
-            _instance.DataReceived += OutputData;
-            var exitCode = _instance.BlockUntilFinished();
-            
-            if (!skipExistsCheck && (!File.Exists(output.FullName) || new FileInfo(output.FullName).Length == 0))
-                throw new FFMpegException(FFMpegExceptionType.Process, string.Join("\n", _instance.ErrorData));
-
-            return exitCode == 0;
->>>>>>> bc76d830
         }
         private async Task<bool> RunProcessAsync(ArgumentContainer container, FileInfo output, bool skipExistsCheck)
         {
             _instance?.Dispose();
             var arguments = ArgumentBuilder.BuildArguments(container);
-<<<<<<< HEAD
+
             int exitCode = -1;
             if (container.TryGetArgument<InputPipeArgument>(out var inputPipeArgument))
             {
@@ -535,7 +518,7 @@
                     exitCode = await _instance.FinishedRunning();
                 }
 
-                if (!File.Exists(output.FullName) || new FileInfo(output.FullName).Length == 0)
+                if (!skipExistsCheck && (!File.Exists(output.FullName) || new FileInfo(output.FullName).Length == 0))
                     throw new FFMpegException(FFMpegExceptionType.Process, string.Join("\n", _instance.ErrorData));
 
                 return exitCode == 0;
@@ -547,17 +530,6 @@
                     inputPipeArgument.ClosePipe();
                 }
             }
-=======
-            
-            _instance = new Instance(_ffmpegPath, arguments);
-            _instance.DataReceived += OutputData;
-            var exitCode = await _instance.FinishedRunning();
-            
-            if (!skipExistsCheck && (!File.Exists(output.FullName) || new FileInfo(output.FullName).Length == 0))
-                throw new FFMpegException(FFMpegExceptionType.Process, string.Join("\n", _instance.ErrorData));
-
-            return exitCode == 0;
->>>>>>> bc76d830
         }
 
         private void Cleanup(IEnumerable<string> pathList)
